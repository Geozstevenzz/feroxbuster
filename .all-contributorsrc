{
  "files": [
    "README.md"
  ],
  "imageSize": 100,
  "commit": false,
  "contributors": [
    {
      "login": "joohoi",
      "name": "Joona Hoikkala",
      "avatar_url": "https://avatars.githubusercontent.com/u/5235109?v=4",
      "profile": "https://io.fi",
      "contributions": [
        "doc"
      ]
    },
    {
      "login": "jsav0",
      "name": "J Savage",
      "avatar_url": "https://avatars.githubusercontent.com/u/20546041?v=4",
      "profile": "https://github.com/jsav0",
      "contributions": [
        "infra",
        "doc"
      ]
    },
    {
      "login": "TGotwig",
      "name": "Thomas Gotwig",
      "avatar_url": "https://avatars.githubusercontent.com/u/30773779?v=4",
      "profile": "http://www.tgotwig.dev",
      "contributions": [
        "infra",
        "doc"
      ]
    },
    {
      "login": "spikecodes",
      "name": "Spike",
      "avatar_url": "https://avatars.githubusercontent.com/u/19519553?v=4",
      "profile": "https://github.com/spikecodes",
      "contributions": [
        "infra",
        "doc"
      ]
    },
    {
      "login": "evanrichter",
      "name": "Evan Richter",
      "avatar_url": "https://avatars.githubusercontent.com/u/330292?v=4",
      "profile": "https://github.com/evanrichter",
      "contributions": [
        "code",
        "doc"
      ]
    },
    {
      "login": "mzpqnxow",
      "name": "AG",
      "avatar_url": "https://avatars.githubusercontent.com/u/8016228?v=4",
      "profile": "https://github.com/mzpqnxow",
      "contributions": [
        "ideas",
        "doc"
      ]
    },
    {
      "login": "n-thumann",
      "name": "Nicolas Thumann",
      "avatar_url": "https://avatars.githubusercontent.com/u/46975855?v=4",
      "profile": "https://n-thumann.de/",
      "contributions": [
        "code",
        "doc"
      ]
    },
    {
      "login": "tomtastic",
      "name": "Tom Matthews",
      "avatar_url": "https://avatars.githubusercontent.com/u/302127?v=4",
      "profile": "https://github.com/tomtastic",
      "contributions": [
        "doc"
      ]
    },
    {
      "login": "bsysop",
      "name": "bsysop",
      "avatar_url": "https://avatars.githubusercontent.com/u/9998303?v=4",
      "profile": "https://github.com/bsysop",
      "contributions": [
        "doc"
      ]
    },
    {
      "login": "bpsizemore",
      "name": "Brian Sizemore",
      "avatar_url": "https://avatars.githubusercontent.com/u/11645898?v=4",
      "profile": "http://bpsizemore.me",
      "contributions": [
        "code"
      ]
    },
    {
      "login": "noraj",
      "name": "Alexandre ZANNI",
      "avatar_url": "https://avatars.githubusercontent.com/u/16578570?v=4",
      "profile": "https://pwn.by/noraj",
      "contributions": [
        "infra",
        "doc"
      ]
    },
    {
      "login": "craig",
      "name": "Craig",
      "avatar_url": "https://avatars.githubusercontent.com/u/99729?v=4",
      "profile": "https://github.com/craig",
      "contributions": [
        "infra"
      ]
    },
    {
      "login": "EONRaider",
      "name": "EONRaider",
      "avatar_url": "https://avatars.githubusercontent.com/u/15611424?v=4",
      "profile": "https://www.reddit.com/u/EONRaider",
      "contributions": [
        "infra"
      ]
    },
    {
      "login": "wtwver",
      "name": "wtwver",
      "avatar_url": "https://avatars.githubusercontent.com/u/53866088?v=4",
      "profile": "https://github.com/wtwver",
      "contributions": [
        "infra"
      ]
    },
    {
      "login": "Tib3rius",
      "name": "Tib3rius",
      "avatar_url": "https://avatars.githubusercontent.com/u/48113936?v=4",
      "profile": "https://tib3rius.com",
      "contributions": [
        "bug"
      ]
    },
    {
      "login": "0xdf",
      "name": "0xdf",
      "avatar_url": "https://avatars.githubusercontent.com/u/1489045?v=4",
      "profile": "https://github.com/0xdf",
      "contributions": [
        "bug"
      ]
    },
    {
      "login": "secure-77",
      "name": "secure-77",
      "avatar_url": "https://avatars.githubusercontent.com/u/31564517?v=4",
      "profile": "http://secure77.de",
      "contributions": [
        "bug"
      ]
    },
    {
      "login": "sbrun",
      "name": "Sophie Brun",
      "avatar_url": "https://avatars.githubusercontent.com/u/7712154?v=4",
      "profile": "https://github.com/sbrun",
      "contributions": [
        "infra"
      ]
    },
    {
      "login": "black-A",
      "name": "black-A",
      "avatar_url": "https://avatars.githubusercontent.com/u/30686803?v=4",
      "profile": "https://github.com/black-A",
      "contributions": [
        "ideas"
      ]
    },
    {
      "login": "dinosn",
      "name": "Nicolas Krassas",
      "avatar_url": "https://avatars.githubusercontent.com/u/3851678?v=4",
      "profile": "https://github.com/dinosn",
      "contributions": [
        "ideas"
      ]
    },
    {
      "login": "N0ur5",
      "name": "N0ur5",
      "avatar_url": "https://avatars.githubusercontent.com/u/24260009?v=4",
      "profile": "https://github.com/N0ur5",
      "contributions": [
        "ideas"
      ]
    },
    {
      "login": "moscowchill",
      "name": "mchill",
      "avatar_url": "https://avatars.githubusercontent.com/u/72578879?v=4",
      "profile": "https://github.com/moscowchill",
      "contributions": [
        "bug"
      ]
    },
    {
      "login": "BitThr3at",
      "name": "Naman",
      "avatar_url": "https://avatars.githubusercontent.com/u/45028933?v=4",
      "profile": "http://BitThr3at.github.io",
      "contributions": [
        "bug"
      ]
    },
    {
      "login": "sicks3c",
      "name": "Ayoub Elaich",
      "avatar_url": "https://avatars.githubusercontent.com/u/32225186?v=4",
      "profile": "https://github.com/Sicks3c",
      "contributions": [
        "bug"
      ]
    },
    {
      "login": "HenryHoggard",
      "name": "Henry",
      "avatar_url": "https://avatars.githubusercontent.com/u/1208121?v=4",
      "profile": "https://github.com/HenryHoggard",
      "contributions": [
        "bug"
      ]
    },
    {
      "login": "SleepiPanda",
      "name": "SleepiPanda",
      "avatar_url": "https://avatars.githubusercontent.com/u/6428561?v=4",
      "profile": "https://github.com/SleepiPanda",
      "contributions": [
        "bug"
      ]
    },
    {
      "login": "uBadRequest",
      "name": "Bad Requests",
      "avatar_url": "https://avatars.githubusercontent.com/u/47282747?v=4",
      "profile": "https://github.com/uBadRequest",
      "contributions": [
        "bug"
      ]
    },
    {
      "login": "dnaka91",
      "name": "Dominik Nakamura",
      "avatar_url": "https://avatars.githubusercontent.com/u/36804488?v=4",
      "profile": "https://home.dnaka91.rocks",
      "contributions": [
        "infra"
      ]
    },
    {
      "login": "hunter0x8",
      "name": "Muhammad Ahsan",
      "avatar_url": "https://avatars.githubusercontent.com/u/46222314?v=4",
      "profile": "https://github.com/hunter0x8",
      "contributions": [
        "bug"
      ]
    },
    {
      "login": "cortantief",
      "name": "cortantief",
      "avatar_url": "https://avatars.githubusercontent.com/u/34527333?v=4",
      "profile": "https://github.com/cortantief",
      "contributions": [
        "bug",
        "code"
      ]
    },
    {
      "login": "dsaxton",
      "name": "Daniel Saxton",
      "avatar_url": "https://avatars.githubusercontent.com/u/2658661?v=4",
      "profile": "https://github.com/dsaxton",
      "contributions": [
        "ideas",
        "code"
      ]
    },
    {
<<<<<<< HEAD
      "login": "justinsteven",
      "name": "Justin Steven",
      "avatar_url": "https://avatars.githubusercontent.com/u/1893909?v=4",
      "profile": "https://ring0.lol",
=======
      "login": "narkopolo",
      "name": "narkopolo",
      "avatar_url": "https://avatars.githubusercontent.com/u/16690056?v=4",
      "profile": "https://github.com/narkopolo",
>>>>>>> a1ab0b92
      "contributions": [
        "ideas"
      ]
    }
  ],
  "contributorsPerLine": 7,
  "projectName": "feroxbuster",
  "projectOwner": "epi052",
  "repoType": "github",
  "repoHost": "https://github.com",
  "skipCi": true
}<|MERGE_RESOLUTION|>--- conflicted
+++ resolved
@@ -294,17 +294,19 @@
       ]
     },
     {
-<<<<<<< HEAD
+      "login": "narkopolo",
+      "name": "narkopolo",
+      "avatar_url": "https://avatars.githubusercontent.com/u/16690056?v=4",
+      "profile": "https://github.com/narkopolo",
+      "contributions": [
+        "ideas"
+      ]
+    },
+    {
       "login": "justinsteven",
       "name": "Justin Steven",
       "avatar_url": "https://avatars.githubusercontent.com/u/1893909?v=4",
       "profile": "https://ring0.lol",
-=======
-      "login": "narkopolo",
-      "name": "narkopolo",
-      "avatar_url": "https://avatars.githubusercontent.com/u/16690056?v=4",
-      "profile": "https://github.com/narkopolo",
->>>>>>> a1ab0b92
       "contributions": [
         "ideas"
       ]
